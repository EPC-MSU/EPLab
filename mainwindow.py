import os
from datetime import datetime
from platform import system
from typing import Dict
import numpy as np
from PyQt5 import uic
from PyQt5.QtCore import pyqtSlot, QTimer, QPointF, QCoreApplication as qApp, Qt as QtC
from PyQt5.QtGui import QIcon, QColor
from PyQt5.QtWidgets import (QDialog, QFileDialog, QHBoxLayout, QLabel, QLineEdit,
                             QMainWindow, QMessageBox, QPushButton, QRadioButton,
                             QVBoxLayout, QWidget)
import epcore.filemanager as epfilemanager
from epcore.measurementmanager import MeasurementSystem, MeasurementPlan
from epcore.measurementmanager.utils import Searcher
from epcore.elements import MeasurementSettings, Board, Pin, Element, IVCurve
from epcore.measurementmanager.ivc_comparator import IVCComparator
from epcore.product import EPLab
from ivviewer import Viewer as IVViewer
from boardwindow import BoardWidget
from score import ScoreWrapper
from version import Version
from player import SoundPlayer
from common import WorkMode, DeviceErrorsHandler
from language import Language
from settings.settings import Settings
from settings.settingswindow import SettingsWindow, LowSettingsPanel
<<<<<<< HEAD
from utils import read_settings_auto, save_settings_auto
import os
from typing import Dict

# TODO: is that C-style error code? Refactor!
ERROR_CODE = -10000
=======
>>>>>>> 7a621ebd


def show_exception(msg_title: str, msg_text: str, exc: Exception = None):
    """
    Function shows message box with error.
    :param msg_title: title of message box;
    :param msg_text: message text;
    :param exc: exception.
    """

    msg = QMessageBox()
    msg.setIcon(QMessageBox.Warning)
    msg.setWindowTitle(msg_title)
    msg.setText(msg_text)
    if exc:
        msg.setInformativeText(str(exc))
    msg.exec_()


class EPLabWindow(QMainWindow):
    default_path = "../EPLab-Files"

    def __init__(self, msystem: MeasurementSystem, product: EPLab):
        super(EPLabWindow, self).__init__()

        uic.loadUi("gui/mainwindow.ui", self)

        self._device_errors_handler = DeviceErrorsHandler()

        self._msystem = msystem

        self._product = product

        self._comparator = IVCComparator()
        # Little bit hardcode here. See #39320
        # TODO: separate config file
        # Voltage in Volts, current in mA
        self._comparator.set_min_ivc(0.6, 0.002)

        self._score_wrapper = ScoreWrapper(self.score_label)
        self.__settings: Settings = None
        self._player = SoundPlayer()
        self._player.set_mute(not self.sound_enabled_action.isChecked())

        self.setWindowIcon(QIcon("media/ico.png"))
        self.setWindowTitle(self.windowTitle() + " " + Version.full)
        self.setMinimumWidth(700)
        self.move(50, 50)

        self._board_window = BoardWidget()
        self._board_window.resize(600, 600)
        self._board_window.setWindowIcon(QIcon("media/ico.png"))
        self._board_window.setWindowTitle("EPLab - Board")

        self._board_window.workspace.point_selected.connect(self._on_board_pin_selected)
        self._board_window.workspace.on_right_click.connect(self._on_board_right_click)
        self._board_window.workspace.point_moved.connect(self._on_board_pin_moved)
        self.add_cursor_action.toggled.connect(self._on_add_cursor)
        self.remove_cursor_action.toggled.connect(self._on_del_cursor)

        self.low_panel_settings = LowSettingsPanel(self)
        self.main_widget = QWidget(self)
        self.main_widget.setFocus()
        self.setCentralWidget(self.main_widget)
        vbox = QVBoxLayout()

        self._iv_window = IVViewer(grid_color=QColor(255, 255, 255),
                                   back_color=QColor(0, 0, 0), solid_axis_enabled=False,
                                   axis_sign_enabled=False)
        self.reference_curve_plot = self._iv_window.plot.add_curve()
        self.test_curve_plot = self._iv_window.plot.add_curve()
        self.reference_curve_plot.set_curve_params(QColor(0, 128, 255, 200))
        self.test_curve_plot.set_curve_params(QColor(255, 0, 0, 200))
        self._iv_window.layout().setContentsMargins(0, 0, 0, 0)
        self.__settings_window = SettingsWindow(self)
        vbox.setSpacing(0)
        vbox.addWidget(self._iv_window)
        vbox.addLayout(self.grid_param)
        hbox = QHBoxLayout(self.main_widget)
        hbox.addLayout(vbox)
        self._reset_board()
        self._board_window.set_board(self._measurement_plan)

        self._option_buttons = {
            EPLab.Parameter.frequency: dict(),
            EPLab.Parameter.voltage: dict(),
            EPLab.Parameter.sensitive: dict()
        }

        lang = qApp.instance().property("language")

        for option in self._product.mparams[EPLab.Parameter.frequency].options:
            button = QRadioButton()
            self.freqLayout.layout().addWidget(button)
            button.setText(option.label_ru if lang == Language.ru else option.label_en)
            button.clicked.connect(self._on_settings_btn_checked)
            self._option_buttons[EPLab.Parameter.frequency][option.name] = button

        for option in self._product.mparams[EPLab.Parameter.voltage].options:
            button = QRadioButton()
            self.voltageLayout.layout().addWidget(button)
            button.setText(option.label_ru if lang == Language.ru else option.label_en)
            button.clicked.connect(self._on_settings_btn_checked)
            self._option_buttons[EPLab.Parameter.voltage][option.name] = button

        for option in self._product.mparams[EPLab.Parameter.sensitive].options:
            button = QRadioButton()
            self.currentLayout.layout().addWidget(button)
            button.setText(option.label_ru if lang == Language.ru else option.label_en)
            button.clicked.connect(self._on_settings_btn_checked)
            self._option_buttons[EPLab.Parameter.sensitive][option.name] = button

        self.num_point_line_edit = QLineEdit(self)
        self.num_point_line_edit.setFixedWidth(40)
        self.num_point_line_edit.setEnabled(False)
        self.toolBar_test.insertWidget(self.next_point_action, self.num_point_line_edit)
        self.num_point_line_edit.returnPressed.connect(self._on_go_selected_pin)
        self.last_point_action.triggered.connect(self._on_go_left_pin)
        self.next_point_action.triggered.connect(self._on_go_right_pin)
        self.new_point_action.triggered.connect(self._on_new_pin)
        self.search_optimal_action.triggered.connect(self._on_search_optimal)
        self.save_point_action.triggered.connect(self._on_save_pin)
        self.open_file_action.triggered.connect(self._on_load_board)  # same button on test tab
        self.new_file_action.triggered.connect(self._on_new_board)
        self.save_file_action.triggered.connect(self._on_save_board)
        self.save_as_file_action.triggered.connect(self._on_save_board_as)
        self.add_board_image_action.triggered.connect(self._on_load_board_image)
        self.open_window_board_action.triggered.connect(self._on_open_board_image)
        self.save_comment_push_button.clicked.connect(self._on_save_comment)
        self.line_comment_pin.returnPressed.connect(self._on_save_comment)
        self.about_action.triggered.connect(self._about_product_message)

        self.sound_enabled_action.toggled.connect(self._on_sound_checked)

        self.freeze_curve_a_action.toggled.connect(self._on_freeze_a)
        self.freeze_curve_b_action.toggled.connect(self._on_freeze_b)
        self.hide_curve_a_action.toggled.connect(self._on_hide_a)
        self.hide_curve_b_action.toggled.connect(self._on_hide_b)

        if len(self._msystem.measurers) < 2:
            self.freeze_curve_b_action.setEnabled(False)
            self.hide_curve_b_action.setEnabled(False)

        self.save_screen_action.triggered.connect(self._on_save_image)

        self.comparing_mode_action.triggered.connect(
            lambda: self._on_work_mode_switch(WorkMode.compare))
        self.writing_mode_action.triggered.connect(
            lambda: self._on_work_mode_switch(WorkMode.write))
        self.testing_mode_action.triggered.connect(
            lambda: self._on_work_mode_switch(WorkMode.test))
        self.settings_mode_action.triggered.connect(self._show_settings_window)
        with self._device_errors_handler:
            for m in self._msystem.measurers:
                m.open_device()

        self._work_mode = None
        self._change_work_mode(WorkMode.compare)  # default mode - compare two curves

        # Update plot settings at next measurement cycle (place settings here or None)
        self._settings_update_next_cycle = None
        # Set to True to skip next measured curves
        self._skip_curve = False
        self._hide_curve_test = False
        self._hide_curve_ref = False
        self._ref_curve = None
        self._test_curve = None

        QTimer.singleShot(0, self._periodic_task)

        # Set ui settings state to current device
        with self._device_errors_handler:
            settings = read_settings_auto(self._product)
            if settings is not None:
                self._msystem.set_settings(settings)
            settings = self._msystem.get_settings()
            options = self._product.settings_to_options(settings)
            self._options_to_ui(options)
            self._adjust_plot_params(settings)

        self._update_current_pin()
        self._init_threshold()

        with self._device_errors_handler:
            self._msystem.trigger_measurements()

        self._current_file_path = None

    def _ui_to_options(self) -> Dict:
        """
        Get current options state from ui.
        """

        def _get_checked_button(buttons: Dict) -> str:
            for name, button in buttons.items():
                if button.isChecked():
                    return name

        return {
            param: _get_checked_button(self._option_buttons[param]) for param in self._option_buttons
        }

    def _options_to_ui(self, options: Dict[EPLab.Parameter, str]):
        """
        Convert options to us state.
        """
        for group in options.keys():
            self._option_buttons[group][options[group]].setChecked(True)

    def _get_min_var(self, settings: MeasurementSettings):
        """
        Return "noise" amplitude for specified mode.
        """
        return self._product.adjust_noise_amplitude(settings)

    def _calculate_score(self, curve_1: IVCurve, curve_2: IVCurve,
                         settings: MeasurementSettings) -> float:
        var_v, var_c = self._get_min_var(settings)
        # It is very important to set relevant noise levels
        self._comparator.set_min_ivc(var_v, var_c)
        score = self._comparator.compare_ivc(curve_1, curve_2)
        return score

    def closeEvent(self, ev):
        self._board_window.close()

    def _change_work_mode(self, mode: WorkMode):
        self._player.set_work_mode(mode)

        if self._work_mode is mode:
            return

        # Comment is only for test and write mode
        self.line_comment_pin.setEnabled(mode is not WorkMode.compare)

        if mode is WorkMode.compare:
            # Remove reference curve in case we have only one IVMeasurer
            # in compare mode
            if len(self._msystem.measurers) < 2:
                self._remove_ref_curve()

        # Drag allowed only in write mode
        self._board_window.workspace.allow_drag(mode is WorkMode.write)

        settings_enable = mode is not WorkMode.test  # Disable settings in test mode

        for group in self._option_buttons.values():
            for button in group.values():
                button.setEnabled(settings_enable)

        self._work_mode = mode

        self._update_current_pin()

    def _open_board_window_if_needed(self):
        if self._measurement_plan.image:
            self._board_window.show()

    @pyqtSlot(bool)
    def _on_add_cursor(self, state):
        if state:
            self.remove_cursor_action.setChecked(False)
        self._iv_window.plot.set_state_adding_cursor(state)

    @pyqtSlot(bool)
    def _on_del_cursor(self, state):
        if state:
            self.add_cursor_action.setChecked(False)
        self._iv_window.plot.set_state_removing_cursor(state)

    @pyqtSlot()
    def _on_open_board_image(self):
        self._open_board_window_if_needed()
        if not self._measurement_plan.image:
            msg = QMessageBox()
            msg.setWindowTitle(qApp.translate("t", "Открытие изображения платы"))
            msg.setText(qApp.translate("t", "Для данной платы изображение не задано!"))
            msg.exec_()

    @pyqtSlot()
    def _on_auto_calibration(self):
        with self._device_errors_handler:
            self._msystem.calibrate()

    @pyqtSlot(bool)
    def _on_hide_b(self, state: bool):
        self._hide_curve_ref = state

    @pyqtSlot(bool)
    def _on_hide_a(self, state: bool):
        self._hide_curve_test = state

    @pyqtSlot()
    def _on_search_optimal(self):
        with self._device_errors_handler:
            searcher = Searcher(self._msystem.measurers[0], self._product.mparams)
            optimal_settings = searcher.search_optimal_settings()
            self._set_msystem_settings(optimal_settings)
            options = self._product.settings_to_options(optimal_settings)
            self._options_to_ui(options)

    def _freeze_measurer(self, measurer_id: int, state: bool):
        if measurer_id < len(self._msystem.measurers):
            if state:
                self._msystem.measurers[measurer_id].freeze()
            else:
                self._msystem.measurers[measurer_id].unfreeze()

    @pyqtSlot(bool)
    def _on_freeze_a(self, state: bool):
        self._freeze_measurer(0, state)

    @pyqtSlot(bool)
    def _on_freeze_b(self, state: bool):
        self._freeze_measurer(1, state)

    @pyqtSlot(bool)
    def _on_sound_checked(self, state: bool):
        self._player.set_mute(not state)

    @pyqtSlot(bool)
    def _about_product_message(self):
        def msgbtn(i):
            if i.text() == "Перейти" or i.text() == "Go":
                import webbrowser
                webbrowser.open_new_tab("http://eyepoint.physlab.ru")

        msg = QMessageBox()
        msg.setIcon(QMessageBox.Information)
        msg.setWindowTitle(qApp.translate("t", "Справка"))
        msg.setText(self.windowTitle())
        msg.setInformativeText(qApp.translate(
            "t", "Программное обеспечение для работы с устройствами линейки EyePoint,"
                 " предназначенными для поиска неисправностей на печатных платах в "
                 "ручном режиме (при помощи ручных щупов). Для более подробной информации "
                 "об Eyepoint, перейдите по ссылке http://eyepoint.physlab.ru."))
        msg.addButton(qApp.translate("t", "Перейти"), QMessageBox.YesRole)
        msg.addButton(qApp.translate("t", "ОК"), QMessageBox.NoRole)
        msg.buttonClicked.connect(msgbtn)
        msg.exec_()

    @pyqtSlot()
    def _on_save_comment(self):
        comment = self.line_comment_pin.text()
        self._measurement_plan.get_current_pin().comment = comment

    @pyqtSlot()
    def _on_save_image(self):
        # Freeze image at first
        image = self.grab(self.rect())

        filename = "eplab_" + datetime.now().strftime("%Y-%m-%d_%H-%M-%S") + ".png"

        if not os.path.isdir(self.default_path):
            os.mkdir(self.default_path)
        if not os.path.isdir(os.path.join(self.default_path, "Screenshot")):
            os.mkdir(os.path.join(self.default_path, "Screenshot"))

        dialog = QFileDialog()
        filename = dialog.getSaveFileName(
            self, qApp.translate("t", "Сохранить ВАХ"), filter="Image (*.png)",
            directory=os.path.join(self.default_path, "Screenshot", filename))[0]
        if filename:
            if not filename.endswith(".png"):
                filename += ".png"
            image.save(filename)

    @pyqtSlot()
    def _show_settings_window(self):
        """
        The method is called when you click on 'Settings' button, it shows
        settings window.
        """

        self._update_threshold_in_settings_wnd(self._score_wrapper.threshold)
        self.__settings_window.open()
        self.__settings = None

    def _get_threshold_value(self) -> float:
        """
        The method returns value of score threshold from
        score_threshold_value_lineEdit in settings window.
        :return: score threshold value.
        """

        value = self.__settings_window.score_treshold_value_lineEdit.text()
        if not value:
            value = 0
        elif value[-1] == "%":
            value = value[:-1]
        return float(int(value) / 100.0)

    def _init_threshold(self):
        """
        The method initializes initial value (50%) of score threshold.
        """

        threshold = self._score_wrapper.threshold
        self._update_threshold_in_settings_wnd(threshold)
        self._update_threshold(threshold)

    @pyqtSlot()
    def _load_settings(self):
        """
        The method is called when you click on the 'Apply' button in the
        settings window.
        """

        threshold = self._get_threshold_value()
        if (self.__settings is None or
                (self.__settings and self.__settings.score_threshold != threshold)):
            # Settings were not loaded from file
            self._update_threshold(threshold)
            return
        # Settings were loaded from file
        self._on_work_mode_switch(self.__settings.work_mode)
        settings = self.__settings.measurement_settings()
        options = self._product.settings_to_options(settings)
        self._options_to_ui(options)
        self._set_msystem_settings(settings)
        self.hide_curve_a_action.setChecked(self.__settings.hide_curve_a)
        self.hide_curve_b_action.setChecked(self.__settings.hide_curve_b)
        self.sound_enabled_action.setChecked(self.__settings.sound_enabled)
        self._update_threshold(self.__settings.score_threshold)

    @pyqtSlot()
    def _on_open_settings(self):
        """
        The method is called when you click on the 'Load settings' button in
        the settings window.
        """

        settings_path = QFileDialog(self).getOpenFileName(
            self, qApp.translate("t", "Открыть файл"), ".",
            "Ini file (*.ini);;All Files (*)")[0]
        if len(settings_path) == 0:
            return
        self.__settings = Settings()
        self.__settings.import_(path=settings_path)
        self._update_threshold_in_settings_wnd(self.__settings_window.score_threshold)

    @pyqtSlot()
    def _on_threshold_dec(self):
        """
        The method is called when you click on the '-' button in the settings
        window.
        """

        threshold = self._get_threshold_value()
        threshold_step = 0.05
        threshold = max(threshold - threshold_step, 0.0)
        self._update_threshold_in_settings_wnd(threshold)

    @pyqtSlot()
    def _on_threshold_inc(self):
        """
        The method is called when you click on the '+' button in the settings
        window.
        """

        threshold = self._get_threshold_value()
        threshold_step = 0.05
        threshold = min(threshold + threshold_step, 1.0)
        self._update_threshold_in_settings_wnd(threshold)

    @pyqtSlot()
    def _save_settings_to_file(self):
        """
        The method is called when you click on the 'Save settings' button in
        the settings window.
        """

        settings_path = QFileDialog(self).getSaveFileName(
            self, qApp.translate("t", "Сохранить файл"), filter="Ini file (*.ini);;All Files (*)",
            directory="settings.ini")[0]
        if len(settings_path) == 0:
            return
        if not settings_path.endswith(".ini"):
            settings_path += ".ini"
        settings = Settings()
        self._store_settings(settings)
        settings.export(path=settings_path)

    def _store_settings(self, settings: Settings):
        """
        The method stores current applied settings in object.
        :param settings: object to store current settings.
        """

        settings.set_measurement_settings(self._msystem.get_settings())
        if self.testing_mode_action.isChecked():
            settings.work_mode = WorkMode.test
        elif self.writing_mode_action.isChecked():
            settings.work_mode = WorkMode.write
        else:
            settings.work_mode = WorkMode.compare
        settings.score_threshold = self._get_threshold_value()
        settings.hide_curve_a = bool(self.hide_curve_a_action.isChecked())
        settings.hide_curve_b = bool(self.hide_curve_b_action.isChecked())
        settings.sound_enabled = bool(self.sound_enabled_action.isChecked())

    def _update_threshold(self, threshold: float):
        """
        The method updates score threshold value in _score_wrapper and _player.
        :param threshold: score threshold value.
        """

        self._score_wrapper.set_threshold(threshold)
        self._player.set_threshold(threshold)

    def _update_threshold_in_settings_wnd(self, threshold: float):
        """
        The method updates score threshold value in settings window.
        :param threshold: new score threshold value.
        """

        self.__settings_window.score_treshold_value_lineEdit.setText(
            f"{round(threshold * 100.0)}%")

    @pyqtSlot(bool)
    def _on_work_mode_switch(self, mode: WorkMode):
        self.comparing_mode_action.setChecked(mode is WorkMode.compare)
        self.writing_mode_action.setChecked(mode is WorkMode.write)
        self.testing_mode_action.setChecked(mode is WorkMode.test)
        self.next_point_action.setEnabled(mode is not WorkMode.compare)
        self.last_point_action.setEnabled(mode is not WorkMode.compare)
        self.num_point_line_edit.setEnabled(mode is not WorkMode.compare)
        self.new_point_action.setEnabled(mode is WorkMode.write)
        self.save_point_action.setEnabled(mode is WorkMode.write)
        self.add_board_image_action.setEnabled(mode is WorkMode.write)
        self._change_work_mode(mode)

    @pyqtSlot(QPointF)
    def _on_board_right_click(self, point: QPointF):
        if self._work_mode is WorkMode.write:
            # Create new pin
            pin = Pin(x=point.x(), y=point.y(), measurements=[])
            self._measurement_plan.append_pin(pin)
            self._board_window.add_point(pin.x, pin.y, self._measurement_plan.get_current_index())
            self._update_current_pin()

    def _set_comment(self):
        comment = self.line_comment_pin.text()
        self._measurement_plan.get_current_pin().comment = comment
        self.line_comment_pin.setText(self._measurement_plan.get_current_pin().comment or "")

    @pyqtSlot()
    def _update_current_pin(self):
        """
        Call this method when current pin index changed.
        """
        index = self._measurement_plan.get_current_index()
        self.num_point_line_edit.setText(str(index))
        self._board_window.workspace.select_point(index)

        if self._work_mode in (WorkMode.test, WorkMode.write):
            current_pin = self._measurement_plan.get_current_pin()
            measurement = current_pin.get_reference_measurement()
            self.line_comment_pin.returnPressed.connect(self._set_comment)
            self.line_comment_pin.setText(current_pin.comment or "")

            if measurement:
                with self._device_errors_handler:
                    settings = measurement.settings
                    self._set_msystem_settings(settings)
                    options = self._product.settings_to_options(settings)
                    self._options_to_ui(options)
                    self._update_curves({"ref": measurement.ivc},
                                        self._msystem.measurers[0].get_settings())
            else:
                self._remove_ref_curve()
                self._update_curves({}, self._msystem.measurers[0].get_settings())

    @pyqtSlot()
    def _on_go_selected_pin(self):
        try:
            num_point = int(self.num_point_line_edit.text())
        except ValueError as exc:
            show_exception(qApp.translate("t", "Ошибка открытия точки"),
                           qApp.translate("t", "Неверный формат номера точки. Номер точки может"
                                               " принимать только целочисленное значение!"),
                           exc)
            return

        try:
            self._measurement_plan.go_pin(num_point)
        except ValueError as exc:
            show_exception(qApp.translate("t", "Ошибка открытия точки"),
                           qApp.translate("t", "Точка с таким номером не найдена на "
                                               "данной плате."), exc)
            return
        self._update_current_pin()
        self._open_board_window_if_needed()

    @pyqtSlot()
    def _on_go_left_pin(self):
        self._measurement_plan.go_prev_pin()
        self._update_current_pin()
        self._open_board_window_if_needed()

    @pyqtSlot()
    def _on_go_right_pin(self):
        self._measurement_plan.go_next_pin()
        self._update_current_pin()
        self._open_board_window_if_needed()

    @pyqtSlot()
    def _on_new_pin(self):
        if self._measurement_plan.image:
            # Place at the center of current viewpoint by default
            width = self._board_window.workspace.width()
            height = self._board_window.workspace.height()
            point = self._board_window.workspace.mapToScene(int(width / 2), int(height / 2))
            pin = Pin(point.x(), point.y(), measurements=[])
        else:
            pin = Pin(0, 0, measurements=[])

        self._measurement_plan.append_pin(pin)
        self._board_window.add_point(pin.x, pin.y, self._measurement_plan.get_current_index())
        self.line_comment_pin.setText(pin.comment or "")

        # It is important to initialize pin with real measurement.
        # Otherwise user can create several empty points and they will not be unique.
        # This will cause some errors during ufiv validation.
        # self._on_save_pin()
        self._update_current_pin()

    @pyqtSlot()
    def _on_save_pin(self):
        """
        Save current pin IVC as reference for current pin.
        """
        with self._device_errors_handler:
            self._measurement_plan.save_last_measurement_as_reference()
        self._set_comment()
        self._update_current_pin()

    def _reset_board(self):
        """
        Set measurement plan to default empty board.
        """
        # Create default board with 1 pin
        self._measurement_plan = MeasurementPlan(
            Board(elements=[Element(
                pins=[Pin(0, 0, measurements=[])]
            )]
            ),
            measurer=self._msystem.measurers[0]
        )

    @pyqtSlot()
    def _on_new_board(self):
        if self._current_file_path is not None:
            d = QDialog()
            d.setWindowTitle(qApp.translate("t", "Внимание"))
            d.setWindowModality(QtC.ApplicationModal)
            label = QLabel(qApp.translate("t", "Сохранить изменения в файл?"))
            btn_yes = QPushButton(qApp.translate("t", "Да"))
            btn_yes.clicked.connect(d.accept)
            btn_no = QPushButton(qApp.translate("t", "Нет"))
            btn_no.clicked.connect(lambda: d.done(10))
            btn_cancel = QPushButton(qApp.translate("t", "Отмена"))
            btn_cancel.clicked.connect(d.reject)
            hl = QHBoxLayout()
            hl.addWidget(btn_yes)
            hl.addWidget(btn_no)
            hl.addWidget(btn_cancel)
            layout = QVBoxLayout()
            layout.addWidget(label)
            layout.addLayout(hl)
            d.setLayout(layout)
            resp = d.exec()
            if resp == QDialog.Accepted:
                self._on_save_board()
            elif resp == 10:
                pass
            elif resp == QDialog.Rejected:
                return
        if not os.path.isdir(self.default_path):
            os.mkdir(self.default_path)
        if not os.path.isdir(os.path.join(self.default_path, "Reference")):
            os.mkdir(os.path.join(self.default_path, "Reference"))
        dialog = QFileDialog()
        filename = dialog.getSaveFileName(
            self, qApp.translate("t", "Создать новую плату"),
            filter="UFIV Archived File (*.uzf)",
            directory=os.path.join(self.default_path, "Reference", "board.uzf"))[0]
        if filename:
            self._current_file_path = filename
            self._reset_board()
            epfilemanager.save_board_to_ufiv(filename, self._measurement_plan)
            self._board_window.set_board(self._measurement_plan)
            self._update_current_pin()

    def _check_measurement_plan(self) -> bool:
        """
        Method checks if there are pins without measurements.
        :return: True if there are pins without measurements.
        """

        empty_pins = ""
        for pin_index, pin in self._measurement_plan.all_pins_iterator():
            if not pin.measurements:
                if empty_pins:
                    empty_pins += ", "
                empty_pins += str(pin_index)
        if empty_pins:
            if "," in empty_pins:
                text = qApp.translate("t", "Точки POINTS_PARAM не содержат сохраненных измерений. "
                                           "Для сохранения плана тестирования все точки должны "
                                           "содержать сохраненные измерения")
            else:
                text = qApp.translate("t", "Точка POINTS_PARAM не содержит сохраненных измерений. "
                                           "Для сохранения плана тестирования все точки должны "
                                           "содержать сохраненные измерения")
            text = text.replace("POINTS_PARAM", empty_pins)
            show_exception(qApp.translate("t", "Ошибка"), text, "")
            return True
        return False

    @pyqtSlot()
    def _on_save_board_as(self):
        """
        Method saves board in new file.
        """

        if self._check_measurement_plan():
            return
        if not os.path.isdir(self.default_path):
            os.mkdir(self.default_path)
        if not os.path.isdir(os.path.join(self.default_path, "Reference")):
            os.mkdir(os.path.join(self.default_path, "Reference"))
        dialog = QFileDialog()
        filename = dialog.getSaveFileName(
            self, qApp.translate("t", "Сохранить плату"),
            filter="UFIV Archived File (*.uzf)",
            directory=os.path.join(self.default_path, "Reference", "board.uzf"))[0]
        if filename:
            self._current_file_path = epfilemanager.save_board_to_ufiv(
                filename, self._measurement_plan)

    @pyqtSlot()
    def _on_save_board(self):
        """
        Method saves board in file.
        """

        if self._check_measurement_plan():
            return
        if not self._current_file_path:
            return self._on_save_board_as()
        self._current_file_path = epfilemanager.save_board_to_ufiv(
            self._current_file_path, self._measurement_plan)

    @pyqtSlot()
    def _on_load_board(self):
        """
        "Load board" button handler.
        """
        dialog = QFileDialog()
        filename = dialog.getOpenFileName(self, qApp.translate("t", "Открыть плату"),
                                          filter="Board Files (*.json *.uzf)")[0]
        if filename:
            try:
                board = epfilemanager.load_board_from_ufiv(
                    filename, auto_convert_p10=True)
            except Exception as exc:
                show_exception(
                    qApp.translate("t", "Ошибка"),
                    qApp.translate("t", "Формат файла не подходит"), exc)
                return
            self._measurement_plan = MeasurementPlan(board, measurer=self._msystem.measurers[0])
            # New workspace will be created here
            self._board_window.set_board(self._measurement_plan)

            self._update_current_pin()
            self._open_board_window_if_needed()

    @pyqtSlot()
    def _on_load_board_image(self):
        """
        "Load board image" button handler.
        """
        dialog = QFileDialog()
        filename = dialog.getOpenFileName(self, qApp.translate("t", "Открыть изображение платы"),
                                          filter="Image Files (*.png *.jpg *.bmp)")[0]
        if filename:
            epfilemanager.add_image_to_ufiv(filename, self._measurement_plan)
            self._board_window.set_board(self._measurement_plan)
            self._update_current_pin()
            self._open_board_window_if_needed()

    @pyqtSlot()
    def _update_curves(self, curves: Dict[str, IVCurve], settings: MeasurementSettings = None):
        # TODO: let the function work with larger lists
        # Store last curves
        if "test" in curves.keys():
            self._test_curve = curves["test"]

        if "ref" in curves.keys():
            self._ref_curve = curves["ref"]

        # Update plots
        if not self._hide_curve_test:
            self.test_curve_plot.set_curve(self._test_curve)
        else:
            self.test_curve_plot.set_curve(None)
        if not self._hide_curve_ref:
            self.reference_curve_plot.set_curve(self._ref_curve)
        else:
            self.reference_curve_plot.set_curve(None)

        # Update score
        if self._ref_curve and self._test_curve:
            assert settings is not None
            score = self._calculate_score(self._ref_curve, self._test_curve, settings)
            self._score_wrapper.set_score(score)
            self._player.score_updated(score)
        else:
            self._score_wrapper.set_dummy_score()
        self.plot_parameters(settings)

    def plot_parameters(self, settings: MeasurementSettings):
        buttons = self._option_buttons[EPLab.Parameter.sensitive]
        sensitive = buttons[self._product.settings_to_options(settings)[
            EPLab.Parameter.sensitive]].text()
        voltage, current = self._iv_window.plot.get_minor_axis_step()
        param_dict = {
            "voltage": voltage,
            "current": current,
            "score": self._score_wrapper.get_score(),
            "sensity": sensitive,
            "max_voltage": np.round(settings.max_voltage, 1),
            "probe_signal_frequency": np.round(settings.probe_signal_frequency, 1)
        }
        self.low_panel_settings.set_all_parameters(**param_dict)

    def _remove_ref_curve(self):
        self._ref_curve = None

    def _adjust_plot_params(self, settings: MeasurementSettings):
        """
        Adjust plot parameters
        """
        borders = self._product.adjust_plot_borders(settings)
        scale = self._product.adjust_plot_scale(settings)
        self._iv_window.plot.set_scale(*scale)
        self._iv_window.plot.set_min_borders(*borders)

    def _reconnect_periodic_task(self):
        # Draw empty curves
        self._test_curve = None
        if self._work_mode is WorkMode.compare:
            self._ref_curve = None
        self._update_curves()
        self.reference_curve_plot.set_curve(None)
        self.test_curve_plot.set_curve(None)
        # Draw text
        self._iv_window.plot.set_center_text(qApp.translate("t", "НЕТ ПОДКЛЮЧЕНИЯ"))

        if self._msystem.reconnect():
            # Reconnection success!
            self._device_errors_handler.reset_error()
            self._iv_window.plot.clear_center_text()
            with self._device_errors_handler:
                # Update current settings to reconnected device
                settings = self._ui_to_settings()
                self._set_msystem_settings(settings)
                self._msystem.trigger_measurements()

    def _read_curves_periodic_task(self):
        if self._msystem.measurements_are_ready():
            # Get curves from devices
            curves = dict()
            curves["test"] = self._msystem.measurers[0].get_last_cached_iv_curve()

            if self._work_mode is WorkMode.compare and len(self._msystem.measurers) > 1:
                # Display two current curves
                curves["ref"] = self._msystem.measurers[1].get_last_cached_iv_curve()
            else:
                # Reference curve will be read from measurement plan
                pass

            if self._skip_curve:
                self._skip_curve = False
            else:
                self._update_curves(curves, self._msystem.measurers[0].get_settings())

                if self._settings_update_next_cycle:
                    # New curve with new settings - we must update plot parameters
                    self._adjust_plot_params(self._settings_update_next_cycle)
                    self._settings_update_next_cycle = None
                    # You need to redraw markers with new plot parameters
                    # (the scale of the plot has changed)
                    self._iv_window.plot.redraw_cursors()

            self._msystem.trigger_measurements()

    @pyqtSlot()
    def _periodic_task(self):
        if self._device_errors_handler.all_ok:
            with self._device_errors_handler:
                self._read_curves_periodic_task()
        else:
            self._reconnect_periodic_task()
        # Add this task to event loop
        QTimer.singleShot(10, self._periodic_task)

    def _set_msystem_settings(self, settings: MeasurementSettings):
        self._msystem.set_settings(settings)

        # Skip next measurement because it still have old settings
        self._skip_curve = True

        # When new curve will be received plot parameters will be adjusted
        self._settings_update_next_cycle = settings

    def _on_settings_btn_checked(self, checked: bool) -> None:
        if checked:
            with self._device_errors_handler:
                settings = self._msystem.get_settings()
                options = self._ui_to_options()
                settings = self._product.options_to_settings(options, settings)
                save_settings_auto(self._product, settings)
                self._set_msystem_settings(settings)

    @pyqtSlot()
    def _on_view_board(self):
        self._board_window.show()

    @pyqtSlot(int)
    def _on_board_pin_selected(self, number: int):
        self._measurement_plan.go_pin(number)
        self._update_current_pin()

    @pyqtSlot(int, QPointF)
    def _on_board_pin_moved(self, number: int, point: QPointF):
        self._measurement_plan.go_pin(number)
        self._measurement_plan.get_current_pin().x = point.x()
        self._measurement_plan.get_current_pin().y = point.y()

    def resizeEvent(self, event):
        """
        Method handles the resizing of the main window.
        :param event: resizing event.
        """

        # Determine the critical width of the window for given language and OS
        lang = qApp.instance().property("language")
        if system() == "Windows":
            if lang == Language.en:
                size = 1100
            else:
                size = 1350
        else:
            if lang == Language.en:
                size = 1300
            else:
                size = 1600
        # Change style of toolbars
        tool_bars = (self.toolBar_write, self.toolBar_cursor, self.toolBar_mode)
        for tool_bar in tool_bars:
            if self.width() < size:
                style = QtC.ToolButtonIconOnly
            else:
                style = QtC.ToolButtonTextBesideIcon
            tool_bar.setToolButtonStyle(style)<|MERGE_RESOLUTION|>--- conflicted
+++ resolved
@@ -24,15 +24,7 @@
 from language import Language
 from settings.settings import Settings
 from settings.settingswindow import SettingsWindow, LowSettingsPanel
-<<<<<<< HEAD
 from utils import read_settings_auto, save_settings_auto
-import os
-from typing import Dict
-
-# TODO: is that C-style error code? Refactor!
-ERROR_CODE = -10000
-=======
->>>>>>> 7a621ebd
 
 
 def show_exception(msg_title: str, msg_text: str, exc: Exception = None):
