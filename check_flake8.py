--- conflicted
+++ resolved
@@ -1,13 +1,8 @@
-a = True
-b = 8
-if a is True: b = 8
-else: b = 9
-my_string = "aaaaaaaaaaaaaaaaaaaaaaaaaaaaaaaaaaaaaaaaaaaaaaaaaaaaaaaaaaaaaaaaaaaaaaaaaaaaaaaaaaaaaaaaaaaaaaaaaaaaaaaaaaaaaa"
-<<<<<<< HEAD
-my_string = "b"
-
-=======
-
-my_string = "sdsdssd"
-
->>>>>>> 6d125dec
+a = True
+b = 8
+if a is True: b = 8
+else: b = 9
+my_string = "aaaaaaaaaaaaaaaaaaaaaaaaaaaaaaaaaaaaaaaaaaaaaaaaaaaaaaaaaaaaaaaaaaaaaaaaaaaaaaaaaaaaaaaaaaaaaaaaaaaaaaaaaaaaaa"
+my_string = "b"
+
+my_string = "sdsdssd"